[project]
name = "ChessEngine"
version = "0.1.0"
description = ""
authors = [
    {name = "Ethan Perry",email = "86326912+wheres-perry@users.noreply.github.com"}
]
readme = "README.md"
requires-python = ">=3.12"


[tool.poetry]
packages = [{include = "ChessEngine", from = "src"}]


[tool.poetry.dependencies]
torch = "^2.7.0"
numpy = "^2.2.5"
python-chess = "^1.999"
pytest = "^8.3.5"
<<<<<<< HEAD
stockfish = "^3.28.0"
python-dotenv = "^1.1.0"
=======
>>>>>>> 09890b79
[build-system]
requires = ["poetry-core>=2.0.0,<3.0.0"]
build-backend = "poetry.core.masonry.api"
<|MERGE_RESOLUTION|>--- conflicted
+++ resolved
@@ -1,28 +1,23 @@
-[project]
-name = "ChessEngine"
-version = "0.1.0"
-description = ""
-authors = [
-    {name = "Ethan Perry",email = "86326912+wheres-perry@users.noreply.github.com"}
-]
-readme = "README.md"
-requires-python = ">=3.12"
-
-
-[tool.poetry]
-packages = [{include = "ChessEngine", from = "src"}]
-
-
-[tool.poetry.dependencies]
-torch = "^2.7.0"
-numpy = "^2.2.5"
-python-chess = "^1.999"
-pytest = "^8.3.5"
-<<<<<<< HEAD
-stockfish = "^3.28.0"
-python-dotenv = "^1.1.0"
-=======
->>>>>>> 09890b79
-[build-system]
-requires = ["poetry-core>=2.0.0,<3.0.0"]
-build-backend = "poetry.core.masonry.api"
+[project]
+name = "ChessEngine"
+version = "0.1.0"
+description = ""
+authors = [
+    {name = "Ethan Perry",email = "86326912+wheres-perry@users.noreply.github.com"}
+]
+readme = "README.md"
+requires-python = ">=3.12"
+
+
+[tool.poetry]
+packages = [{include = "ChessEngine", from = "src"}]
+
+
+[tool.poetry.dependencies]
+torch = "^2.7.0"
+numpy = "^2.2.5"
+python-chess = "^1.999"
+pytest = "^8.3.5"
+[build-system]
+requires = ["poetry-core>=2.0.0,<3.0.0"]
+build-backend = "poetry.core.masonry.api"